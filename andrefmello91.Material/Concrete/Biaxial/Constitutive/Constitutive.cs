﻿using andrefmello91.Extensions;
using andrefmello91.Material.Reinforcement;
using andrefmello91.OnPlaneComponents;
using MathNet.Numerics;
using UnitsNet;
using static UnitsNet.UnitMath;

#nullable enable

namespace andrefmello91.Material.Concrete
{
	public partial class BiaxialConcrete
	{
		/// <summary>
		///     Base class for concrete constitutive model.
		/// </summary>
		protected abstract class Constitutive : IConstitutive
		{

			#region Fields

			/// <summary>
			///     Concrete <see cref="IParameters" />.
			/// </summary>
			protected readonly IParameters Parameters;

			#endregion

			#region Properties

			/// <inheritdoc cref="BiaxialConcrete.Cs" />
			public double Cs { get; set; } = 0.55;

			#region Interface Implementations

			public bool ConsiderCrackSlip { get; set; }

			public bool Cracked { get; set; }

			public abstract ConstitutiveModel Model { get; }

			#endregion

			#endregion

			#region Constructors

			// Constructor
			/// <summary>
			///     Base class for concrete behavior
			/// </summary>
			/// <inheritdoc cref="From" />
			protected Constitutive(IParameters parameters) => Parameters = parameters;

			#endregion

			#region Methods

			/// <summary>
			///     Get concrete <see cref="Constitutive" /> object based on the <see cref="ConstitutiveModel" />.
			/// </summary>
			/// <param name="constitutiveModel">The <see cref="ConstitutiveModel" /> for concrete.</param>
			/// <param name="parameters">Concrete <see cref="IParameters" />.</param>
			public static Constitutive From(ConstitutiveModel constitutiveModel, IParameters parameters) =>
				constitutiveModel switch
				{
					ConstitutiveModel.DSFM => new DSFMConstitutive(parameters),
					ConstitutiveModel.MCFT => new MCFTConstitutive(parameters),
					_                      => new SMMConstitutive(parameters)
				};
<<<<<<< HEAD

=======
			
>>>>>>> 78c13744
			/// <summary>
			///     Calculate concrete <see cref="PrincipalStressState" /> related to <see cref="PrincipalStrainState" />.
			///     <para>For <seealso cref="BiaxialConcrete" />.</para>
			/// </summary>
			/// <param name="strainsAtAvgPrincipal">The strain state in concrete, at the average principal strain direction of the membrane element.
			///	<remarks>
			///		The direction X must be the tensile (or largest) strain and Y the compressive (or smaller) one.
			/// </remarks>
			/// </param>
			/// <param name="reinforcement">The <see cref="WebReinforcement" />.</param>
<<<<<<< HEAD
			/// <param name="referenceLength">The reference length (only for <see cref="DSFMConstitutive" />).</param>
			public PrincipalStressState CalculateStresses(PrincipalStrainState principalStrains, WebReinforcement? reinforcement, Length? referenceLength = null)
=======
			/// <param name="referenceLength">The reference length (only for <see cref="ConstitutiveModel.DSFM" />).</param>
			/// <param name="deviationAngle">The deviation angle between applied principal stresses and concrete principal stresses (only for <see cref="ConstitutiveModel.SMM"/>).</param>
			/// <returns>
			///		The <see cref="StressState"/> at the direction of <paramref name="strainsAtAvgPrincipal"/>.
			/// </returns>
			public StressState CalculateStresses(IState<double> strainsAtAvgPrincipal, WebReinforcement? reinforcement, Length? referenceLength = null, double deviationAngle = 0)
>>>>>>> 78c13744
			{
				if (strainsAtAvgPrincipal.IsZero)
					return new StressState(0, 0, 0, strainsAtAvgPrincipal.ThetaX);

				// Rotate is necessary
				if (strainsAtAvgPrincipal.X < strainsAtAvgPrincipal.Y)
					strainsAtAvgPrincipal = strainsAtAvgPrincipal.Transform(Constants.PiOver2);

				// Get strains
				double
					ec1 = strainsAtAvgPrincipal.X.AsFinite(),
					ec2 = strainsAtAvgPrincipal.Y.AsFinite(),
					yxy = strainsAtAvgPrincipal.XY.AsFinite();

				// Get the case
				var pCase = strainsAtAvgPrincipal is IPrincipalState<double> pState
					? pState.Case 
					: new PrincipalStrainState(ec1, ec2).Case;

				Pressure fc1, fc2;

				switch (pCase)
				{
					// Verify case
					case PrincipalCase.UniaxialCompression:
					case PrincipalCase.TensionCompression:
						fc1 = TensileStress(ec1, ec2, strainsAtAvgPrincipal.ThetaX, reinforcement, referenceLength);
						fc2 = CompressiveStress(ec2, ec1, deviationAngle);
						break;

					case PrincipalCase.UniaxialTension:
					case PrincipalCase.PureTension:
						fc1 = TensileStress(ec1, ec2, strainsAtAvgPrincipal.ThetaX, reinforcement, referenceLength);
						fc2 = TensileStress(ec2, ec1, strainsAtAvgPrincipal.ThetaX, reinforcement, referenceLength);
						break;

					case PrincipalCase.PureCompression when !Parameters.ConsiderConfinement:
						fc1 = CompressiveStress(ec1, ec2, deviationAngle);
						fc2 = CompressiveStress(ec2, ec1, deviationAngle);
						break;

					case PrincipalCase.PureCompression when Parameters.ConsiderConfinement:
						var conf = ConfinementStresses(strainsAtAvgPrincipal, deviationAngle);
						fc1 = conf.SigmaX;
						fc2 = conf.SigmaY;
						break;

					default:
						return new StressState(0, 0, 0, strainsAtAvgPrincipal.ThetaX);
				}

				// Calculate shear stress (for SMM)
				var tau = Model is ConstitutiveModel.SMM
					? 0.5 * yxy * (fc1 - fc2) / (ec1 - ec2)
					: Pressure.Zero;

				return
					new StressState(fc1, fc2, tau, strainsAtAvgPrincipal.ThetaX);
			}

<<<<<<< HEAD
=======
			/// <summary>
			///     Calculate confinement <see cref="PrincipalStressState" />.
			/// </summary>
			/// <param name="strainsAtAvgPrincipal">The smeared strains in concrete, affected by Poisson effect, at the direction of average principal strains.</param>
			/// <param name="deviationAngle">The deviation angle between applied principal stresses and concrete principal stresses.</param>
			private StressState ConfinementStresses(IState<double> strainsAtAvgPrincipal, double deviationAngle)
			{
				// Get strains
				double
					ec1 = strainsAtAvgPrincipal.X,
					ec2 = strainsAtAvgPrincipal.Y;

				// Calculate initial stresses
				Pressure
					fc1 = CompressiveStress(ec1, ec2, deviationAngle),
					fc2 = CompressiveStress(ec2, ec1, deviationAngle);

				var tol = Pressure.FromMegapascals(0.01);

				// Iterate to find stresses (maximum 20 iterations)
				for (var it = 1; it <= 20; it++)
				{
					// Calculate confinement factors
					double
						betaL1 = ConfinementFactor(fc2, Parameters.Strength),
						betaL2 = ConfinementFactor(fc1, Parameters.Strength);

					// Calculate iteration stresses
					Pressure
						fc1It = CompressiveStress(ec1, ec2, deviationAngle, betaL1),
						fc2It = CompressiveStress(ec2, ec1, deviationAngle, betaL2);

					// Verify tolerances

					if ((fc1 - fc1It).Abs() <= tol && (fc2 - fc2It).Abs() <= tol)
						break;

					// Update stresses
					fc1 = fc1It;
					fc2 = fc2It;
				}

				return
					new StressState(fc1, fc2, Pressure.Zero, strainsAtAvgPrincipal.ThetaX);
			}
			
>>>>>>> 78c13744
			/// <summary>
			///     Calculate current secant module.
			/// </summary>
			/// <param name="stress">Current stress.</param>
			/// <param name="strain">Current strain.</param>
			public Pressure SecantModule(Pressure stress, double strain) =>
				stress.Abs() <= Material.Concrete.Parameters.Tolerance || strain.Abs() <= 1E-9
					? Parameters.ElasticModule
					: stress / strain;

			/// <summary>
			///     Calculate compressive stress for <see cref="Material.Concrete.BiaxialConcrete" /> case.
			/// </summary>
			/// <param name="strain">The compressive strain (negative) to calculate stress.</param>
			/// <param name="transverseStrain">The strain at the transverse direction to <paramref name="strain" />.</param>
			/// <param name="deviationAngle">The deviation angle between applied principal stresses and concrete principal stresses (only for <see cref="ConstitutiveModel.SMM"/>).</param>
			/// <param name="confinementFactor">
			///     The confinement factor for pure compression case.
			///     <para>See: <seealso cref="ConfinementFactor" /></para>
			/// </param>
			/// <returns>Compressive stress in MPa</returns>
			protected abstract Pressure CompressiveStress(double strain, double transverseStrain, double deviationAngle = 0, double confinementFactor = 1);

			/// <summary>
			///     Calculate tensile stress for <see cref="Material.Concrete.BiaxialConcrete" /> case.
			/// </summary>
			/// <param name="strain">The tensile strain to calculate stress.</param>
			/// <param name="transverseStrain">The strain at the transverse direction to <paramref name="strain" />.</param>
			/// <param name="theta1">The angle of <paramref name="strain" /> related to horizontal axis, in radians.</param>
			/// <param name="reinforcement">The <see cref="WebReinforcement" />.</param>
			/// <param name="referenceLength">The reference length (only for <see cref="DSFMConstitutive" />).</param>
			private Pressure TensileStress(double strain, double transverseStrain, double theta1, WebReinforcement? reinforcement, Length? referenceLength = null)
			{
				if (!strain.IsFinite() || strain <= 0)
					return Pressure.Zero;

				// Calculate initial uncracked state
				var fc1 = UncrackedStress(strain, transverseStrain);

				return !Cracked
					? fc1
					: CrackedStress(strain, theta1, reinforcement, referenceLength);
			}

			/// <summary>
			///     Calculate tensile stress for cracked concrete.
			/// </summary>
			/// <param name="strain">Current tensile strain.</param>
			/// <param name="theta1">The angle of <paramref name="strain" /> related to horizontal axis, in radians.</param>
			/// <param name="referenceLength">The reference length (only for <see cref="DSFMConstitutive" />).</param>
			/// <param name="reinforcement">The <see cref="WebReinforcement" /> (only for <see cref="DSFMConstitutive" />).</param>
			protected abstract Pressure CrackedStress(double strain, double theta1, WebReinforcement? reinforcement, Length? referenceLength = null);
			
			/// <summary>
			///     Calculate <see cref="Material.Concrete.BiaxialConcrete" /> tensile stress for uncracked state.
			/// </summary>
			/// <param name="strain">The compressive strain (negative) to calculate stress.</param>
			/// <param name="transverseStrain">The strain at the transverse direction to <paramref name="strain" />.</param>
			private Pressure UncrackedStress(double strain, double transverseStrain)
			{
				if (Cracked)
					return Pressure.Zero;

				// Get strains
				double
					ec1 = strain,
					ec2 = transverseStrain;

				// Calculate initial uncracked state
				var fc1 = ec1 * Parameters.ElasticModule;

				// Verify if fc1 cracks concrete
				VerifyCrackedState(fc1, ec2);

				return fc1;
			}

			/// <summary>
			///     Calculate confinement strength factor according to Kupfer et. al. (1969).
			/// </summary>
			/// <param name="transverseStress">The stress acting on the transverse direction of the analyzed direction.</param>
			/// <param name="concreteStrength">Concrete compressive strenght.</param>
			internal static double ConfinementFactor(Pressure transverseStress, Pressure concreteStrength)
			{
				// Get absolute value
				var fcn_fc = (transverseStress / concreteStrength).Abs();

				var c = 1 + 0.92 * fcn_fc - 0.76 * fcn_fc * fcn_fc;

				return
					c.IsFinite() && c > 1 && c < 2
						? c
						: 1;
			}

			/// <summary>
			///     Calculate confinement <see cref="PrincipalStressState" />.
			/// </summary>
			/// <param name="principalStrains">
			///     The <see cref="PrincipalStrainState" />, in pure compression.
			/// </param>
			private PrincipalStressState ConfinementStresses(PrincipalStrainState principalStrains)
			{
				// Get strains
				double
					ec1 = principalStrains.Epsilon1,
					ec2 = principalStrains.Epsilon2;

				// Calculate initial stresses
				Pressure
					fc1 = CompressiveStress(ec1, ec2),
					fc2 = CompressiveStress(ec2, ec1);

				var tol = Pressure.FromMegapascals(0.01);

				// Iterate to find stresses (maximum 20 iterations)
				for (var it = 1; it <= 20; it++)
				{
					// Calculate confinement factors
					double
						betaL1 = ConfinementFactor(fc2, Parameters.Strength),
						betaL2 = ConfinementFactor(fc1, Parameters.Strength);

					// Calculate iteration stresses
					Pressure
						fc1It = CompressiveStress(ec1, ec2, betaL1),
						fc2It = CompressiveStress(ec2, ec1, betaL2);

					// Verify tolerances

					if ((fc1 - fc1It).Abs() <= tol && (fc2 - fc2It).Abs() <= tol)
						break;

					// Update stresses
					fc1 = fc1It;
					fc2 = fc2It;
				}

				return
					new PrincipalStressState(fc1, fc2, principalStrains.Theta1);
			}

			/// <summary>
			///     Check if concrete is cracked for <see cref="Material.Concrete.BiaxialConcrete" /> case and set cracked property,
			///     from Gupta (1998)
			///     formulation.
			/// </summary>
			/// <param name="fc1">Principal tensile stress.</param>
			/// <param name="ec2">Principal compressive strain.</param>
			private void VerifyCrackedState(Pressure fc1, double ec2)
			{
				if (Cracked)
					return;

				var ft = Parameters.TensileStrength;
				var ec = Parameters.PlasticStrain;

				// Calculate current cracking stress
				var fcr1 = ft * (1 - ec2 / ec);

				// Verify limits
				var fcr = Max(fcr1, 0.25 * ft);
				fcr = Min(fcr, ft);

				// Verify is concrete is cracked
				if (fc1 >= fcr)

					// Set cracked state
					Cracked = true;
			}

			#region Interface Implementations

			public bool Equals(IConstitutive? other) => other is not null && Model == other.Model;

			#endregion

			#region Object override

			public override string ToString() => $"{Model}";

			#endregion

			#endregion

		}
	}
}<|MERGE_RESOLUTION|>--- conflicted
+++ resolved
@@ -68,11 +68,7 @@
 					ConstitutiveModel.MCFT => new MCFTConstitutive(parameters),
 					_                      => new SMMConstitutive(parameters)
 				};
-<<<<<<< HEAD
-
-=======
 			
->>>>>>> 78c13744
 			/// <summary>
 			///     Calculate concrete <see cref="PrincipalStressState" /> related to <see cref="PrincipalStrainState" />.
 			///     <para>For <seealso cref="BiaxialConcrete" />.</para>
@@ -83,17 +79,12 @@
 			/// </remarks>
 			/// </param>
 			/// <param name="reinforcement">The <see cref="WebReinforcement" />.</param>
-<<<<<<< HEAD
-			/// <param name="referenceLength">The reference length (only for <see cref="DSFMConstitutive" />).</param>
-			public PrincipalStressState CalculateStresses(PrincipalStrainState principalStrains, WebReinforcement? reinforcement, Length? referenceLength = null)
-=======
 			/// <param name="referenceLength">The reference length (only for <see cref="ConstitutiveModel.DSFM" />).</param>
 			/// <param name="deviationAngle">The deviation angle between applied principal stresses and concrete principal stresses (only for <see cref="ConstitutiveModel.SMM"/>).</param>
 			/// <returns>
 			///		The <see cref="StressState"/> at the direction of <paramref name="strainsAtAvgPrincipal"/>.
 			/// </returns>
 			public StressState CalculateStresses(IState<double> strainsAtAvgPrincipal, WebReinforcement? reinforcement, Length? referenceLength = null, double deviationAngle = 0)
->>>>>>> 78c13744
 			{
 				if (strainsAtAvgPrincipal.IsZero)
 					return new StressState(0, 0, 0, strainsAtAvgPrincipal.ThetaX);
@@ -154,8 +145,6 @@
 					new StressState(fc1, fc2, tau, strainsAtAvgPrincipal.ThetaX);
 			}
 
-<<<<<<< HEAD
-=======
 			/// <summary>
 			///     Calculate confinement <see cref="PrincipalStressState" />.
 			/// </summary>
@@ -202,7 +191,6 @@
 					new StressState(fc1, fc2, Pressure.Zero, strainsAtAvgPrincipal.ThetaX);
 			}
 			
->>>>>>> 78c13744
 			/// <summary>
 			///     Calculate current secant module.
 			/// </summary>
