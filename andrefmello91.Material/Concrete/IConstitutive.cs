--- conflicted
+++ resolved
@@ -15,16 +15,12 @@
 		/// <summary>
 		///     Disturbed Stress Field constitutive model.
 		/// </summary>
-<<<<<<< HEAD
-		DSFM
-=======
 		DSFM,
 		
 		/// <summary>
 		///     Softened Membrane Model constitutive model.
 		/// </summary>
-		SMM
->>>>>>> a46f4cc6
+		SMM,
 	}
 
 	/// <summary>
