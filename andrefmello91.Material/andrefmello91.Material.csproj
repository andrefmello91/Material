--- conflicted
+++ resolved
@@ -24,20 +24,12 @@
 
     <ItemGroup>
         <PackageReference Include="MathNet.Numerics" Version="4.15.0" />
-<<<<<<< HEAD
-        <PackageReference Include="UnitsNet" Version="4.93" />
-=======
         <PackageReference Include="UnitsNet" Version="4.93.0" />
->>>>>>> 78c13744
     </ItemGroup>
     
     <ItemGroup Condition="'$(Configuration)'=='Release'">
         <PackageReference Include="andrefmello91.Extensions" Version="1.0.8" />
-<<<<<<< HEAD
-        <PackageReference Include="andrefmello91.OnPlaneComponents" Version="1.1.2" />
-=======
         <PackageReference Include="andrefmello91.OnPlaneComponents" Version="1.1.3" />
->>>>>>> 78c13744
     </ItemGroup>
     
     <ItemGroup Condition="'$(Configuration)'=='Debug'">
